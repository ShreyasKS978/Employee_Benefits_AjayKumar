<!DOCTYPE html>
<html lang="en">
<head>
    <meta charset="UTF-8">
    <meta name="viewport" content="width=device-width, initial-scale=1.0">
    <title>HR Dashboard - Employee Benefits</title>
    <link href="https://fonts.googleapis.com/css2?family=Inter:wght@400;500;600;700&family=Poppins:wght@600;700&display=swap" rel="stylesheet">
    <link rel="stylesheet" href="https://cdnjs.cloudflare.com/ajax/libs/font-awesome/6.4.0/css/all.min.css">
    <style>
        :root {
            --primary: #6c5ce7;
            --primary-light: #a29bfe;
            --primary-dark: #5649c0;
            --secondary: #00cec9;
            --success: #00b894;
            --warning: #fdcb6e;
            --danger: #d63031;
            --light: #f8f9fa;
            --dark: #2d3436;
            --gray: #636e72;
            --gray-light: #dfe6e9;
            --shadow-sm: 0 1px 3px rgba(0, 0, 0, 0.1);
            --shadow-md: 0 4px 6px rgba(0, 0, 0, 0.1);
            --shadow-lg: 0 10px 15px rgba(0, 0, 0, 0.1);
            --shadow-xl: 0 20px 25px rgba(0, 0, 0, 0.1);
            --radius-sm: 0.25rem;
            --radius-md: 0.5rem;
            --radius-lg: 0.75rem;
            --radius-xl: 1rem;
            --transition: all 0.2s ease-in-out;
        }

        * {
            margin: 0;
            padding: 0;
            box-sizing: border-box;
        }

        body {
            font-family: 'Inter', sans-serif;
            background-color: #ffffff;
            color: var(--dark);
            line-height: 1.6;
            display: flex;
            flex-direction: column;
            min-height: 100vh;
        }

        header {
            background: linear-gradient(135deg, #5f1aff, #b74cd7);
            color: white;
            text-align: center;
            padding: 20px;
            border-radius: 12px;
            width: 100%;
            box-shadow: 0 4px 20px rgba(0, 0, 0, 0.1);
            position: relative;
            overflow: hidden;
            margin-bottom: 30px;
        }

        header h1 {
            font-family: 'Poppins', sans-serif;
            font-size: 2.5rem;
            margin-bottom: 10px;
        }

        header p {
            font-size: 1.1rem;
            opacity: 0.9;
        }

        .circle {
            position: absolute;
            background: rgba(255, 255, 255, 0.1);
            border-radius: 50%;
            animation: moveCircles 15s infinite ease-in-out;
        }

        .circle:nth-child(1) {
            width: 150px;
            height: 150px;
            top: 10%;
            left: 20%;
            animation-duration: 12s;
        }

        .circle:nth-child(2) {
            width: 200px;
            height: 200px;
            top: 50%;
            left: 70%;
            animation-duration: 18s;
        }

        .circle:nth-child(3) {
            width: 100px;
            height: 100px;
            top: 80%;
            left: 40%;
            animation-duration: 10s;
        }

        @keyframes moveCircles {
            0% { transform: translate(0, 0); }
            50% { transform: translate(50px, -50px); }
            100% { transform: translate(0, 0); }
        }

        .container {
            padding: 2rem 1rem;
            max-width: 1400px;
            margin: 0 auto;
            width: 100%;
        }

        .section-title {
            font-family: 'Poppins', sans-serif;
            font-size: 1.75rem;
            margin-bottom: 0;
            color: var(--dark);
            position: relative;
            display: inline-block;
        }

        .section-title::after {
            content: '';
            position: absolute;
            bottom: -8px;
            left: 0;
            width: 50px;
            height: 4px;
            background: linear-gradient(to right, var(--primary), var(--secondary));
            border-radius: 2px;
        }

        .requests-section {
            width: 100%;
        }

        .table-header {
            display: flex;
            flex-direction: row;
            align-items: center;
            justify-content: space-between;
            margin-bottom: 1.5rem;
            gap: 1rem;
        }

        .search-filter-container {
            display: flex;
            gap: 1rem;
            align-items: center;
        }

        .search-bar {
            position: relative;
            max-width: 300px;
            width: 100%;
        }

        .search-bar input {
            width: 100%;
            padding: 0.75rem 1rem 0.75rem 2.5rem;
            border: 1px solid var(--gray-light);
            border-radius: var(--radius-md);
            font-size: 0.9rem;
            transition: var(--transition);
        }

        .search-bar input:focus {
            outline: none;
            border-color: var(--primary);
            box-shadow: 0 0 0 3px rgba(108, 92, 231, 0.1);
        }

        .search-bar i {
            position: absolute;
            left: 0.75rem;
            top: 50%;
            transform: translateY(-50%);
            color: var(--gray);
        }

        .status-filter {
            padding: 0.75rem;
            border: 1px solid var(--gray-light);
            border-radius: var(--radius-md);
            font-size: 0.9rem;
            background: white;
            transition: var(--transition);
            min-width: 150px;
        }

        .status-filter:focus {
            outline: none;
            border-color: var(--primary);
            box-shadow: 0 0 0 3px rgba(108, 92, 231, 0.1);
        }

        .requests-table-container {
            background: white;
            border-radius: var(--radius-lg);
            box-shadow: var(--shadow-sm);
            overflow: hidden;
        }

        .requests-table {
            width: 100%;
            border-collapse: collapse;
        }

        .requests-table thead {
            background-color: var(--primary);
            color: white;
        }

        .requests-table th, 
        .requests-table td {
            padding: 1rem;
            text-align: left;
            border-bottom: 1px solid var(--gray-light);
        }

        .requests-table th {
            font-weight: 600;
            font-size: 0.9rem;
            text-transform: uppercase;
            letter-spacing: 0.5px;
        }

        .requests-table td {
            font-size: 0.9rem;
            color: var(--dark);
        }

        .requests-table .name-column {
            max-width: 200px;
            white-space: nowrap;
            overflow: hidden;
            text-overflow: ellipsis;
        }

        .requests-table tr:hover {
            background-color: rgba(108, 92, 231, 0.05);
        }

        .status-badge {
            padding: 0.25rem 0.75rem;
            border-radius: 1rem;
            font-size: 0.75rem;
            font-weight: 600;
            display: inline-flex;
            align-items: center;
            gap: 0.25rem;
        }

        .status-pending {
            background-color: rgba(253, 203, 110, 0.2);
            color: var(--warning);
        }

        .status-approved {
            background-color: rgba(0, 184, 148, 0.2);
            color: var(--success);
        }

        .status-rejected {
            background-color: rgba(214, 48, 49, 0.2);
            color: var(--danger);
        }

        .view-details-btn {
            background: none;
            border: none;
            color: var(--primary);
            font-weight: 500;
            cursor: pointer;
            font-size: 0.9rem;
            display: inline-flex;
            align-items: center;
            gap: 0.25rem;
            transition: var(--transition);
        }

        .view-details-btn:hover {
            color: var(--primary-dark);
        }

        .empty-state {
            text-align: center Justices;
            padding: 3rem;
            color: var(--gray);
        }

        .empty-state i {
            font-size: 2rem;
            margin-bottom: 1rem;
            color: var(--gray-light);
        }

        .modal {
            display: none;
            position: fixed;
            top: 0;
            left: 0;
            width: 100%;
            height: 100%;
            background: rgba(0, 0, 0, 0.5);
            justify-content: center;
            align-items: center;
            z-index: 1000;
            backdrop-filter: blur(5px);
            animation: fadeIn 0.3s ease;
        }

        @keyframes fadeIn {
            from { opacity: 0; }
            to { opacity: 1; }
        }

        .modal-content {
            background: white;
            padding: 2rem;
            border-radius: var(--radius-lg);
            width: 90%;
            max-width: 600px;
            box-shadow: var(--shadow-xl);
            transform: translateY(0);
            animation: slideUp 0.3s ease;
            max-height: 90vh;
            overflow-y: auto;
        }

        @keyframes slideUp {
            from { transform: translateY(20px); opacity: 0; }
            to { transform: translateY(0); opacity: 1; }
        }

        .modal-header {
            display: flex;
            justify-content: space-between;
            align-items: center;
            margin-bottom: 1.5rem;
            padding-bottom: 1rem;
            border-bottom: 1px solid var(--gray-light);
        }

        .modal-title {
            font-family: 'Poppins', sans-serif;
            font-size: 1.5rem;
            color: var(--dark);
            display: flex;
            align-items: center;
            gap: 0.5rem;
        }

        .close-modal-btn {
            background: none;
            border: none;
            color: var(--gray);
            font-size: 1.5rem;
            cursor: pointer;
            transition: var(--transition);
        }

        .close-modal-btn:hover {
            color: var(--dark);
        }

        .detail-card {
            background: var(--light);
            border-radius: var(--radius-md);
            padding: 1.5rem;
            margin-bottom: 1rem;
            box-shadow: var(--shadow-md);
        }

        .detail-row {
            display: flex;
            margin-bottom: 1rem;
        }

        .detail-label {
            flex: 0 0 150px;
            font-weight: bold;
            color: var(--gray);
            font-size: 0.95rem;
        }

        .detail-value {
            flex: 1;
            font-weight: 500;
        }

        .detail-value.status {
            display: inline-flex;
            align-items: center;
            gap: 0.5rem;
        }

        .modal-divider {
            background-color: var(--gray-light);
            height: 1px;
            margin: 1.5rem 0;
        }

        .modal-buttons {
            display: flex;
            justify-content: flex-end;
            gap: 0.75rem;
            margin-top: 1.5rem;
        }

        .btn {
            padding: 0.75rem 1.5rem;
            border: none;
            border-radius: var(--radius-md);
            cursor: pointer;
            font-size: 0.95rem;
            font-weight: 500;
            transition: var(--transition);
            display: inline-flex;
            align-items: center;
            justify-content: center;
            gap: 0.5rem;
        }

        .btn-primary {
            background: var(--primary);
            color: white;
        }

        .btn-primary:hover:not(:disabled) {
            background: var(--primary-dark);
        }

        .btn-success {
            background: var(--success);
            color: white;
        }

        .btn-success:hover:not(:disabled) {
            background: #00a084;
        }

        .btn-danger {
            background: var(--danger);
            color: white;
        }

        .btn-danger:hover:not(:disabled) {
            background: #c0392b;
        }

        .btn-outline {
            background: transparent;
            color: var(--primary);
            border: 1px solid var(--primary);
        }

        .btn-outline:hover {
            background: rgba(108, 92, 231, 0.1);
        }

        .confirmation-modal .modal-content {
            text-align: center;
        }

        .confirmation-icon {
            font-size: 3rem;
            margin-bottom: 1rem;
        }

        .confirmation-text {
            margin-bottom: 1.5rem;
            font-size: 1.1rem;
        }

        .alert {
            position: fixed;
            top: 20px;
            right: 20px;
            padding: 1rem 1.5rem;
            border-radius: var(--radius-md);
            box-shadow: var(--shadow-md);
            z-index: 1100;
            display: flex;
            align-items: center;
            gap: 0.75rem;
            animation: slideIn 0.3s ease;
        }

        @keyframes slideIn {
            from { transform: translateX(100%); opacity: 0; }
            to { transform: translateX(0); opacity: 1; }
        }

        @keyframes slideOut {
            from { transform: translateX(0); opacity: 1; }
            to { transform: translateX(100%); opacity: 0; }
        }

        .alert-success {
            background: var(--success);
            color: white;
        }

        .alert-error {
            background: var(--danger);
            color: white;
        }

        .alert-close {
            background: none;
            border: none;
            color: inherit;
            cursor: pointer;
            margin-left: 0.5rem;
        }

        @media (max-width: 768px) {
            .requests-table th, 
            .requests-table td {
                padding: 0.75rem;
                font-size: 0.85rem;
            }
            
            .requests-table .name-column {
                max-width: 150px;
            }

            .detail-row {
                flex-direction: column;
                gap: 0.25rem;
            }
            
            .detail-label {
                flex: none;
            }

            .table-header {
                flex-direction: column;
                align-items: flex-start;
            }

            .search-filter-container {
                flex-direction: row;
                width: 100%;
                justify-content: flex-start;
            }

            .search-bar {
                max-width: 100%;
                flex: 1;
            }

            .status-filter {
                min-width: 120px;
            }
        }

        @media (max-width: 480px) {
            header h1 {
                font-size: 1.8rem;
            }

            .modal-buttons {
                flex-direction: column;
            }
            
            .modal-buttons .btn {
                width: 100%;
            }

            .requests-table .name-column {
                max-width: 100px;
            }

            .search-filter-container {
                flex-direction: column;
                align-items: stretch;
            }

            .status-filter {
                width: 100%;
            }
        }

        .text-primary {
            color: var(--primary);
        }
    </style>
</head>
<body>
    <header>
        <div class="circle"></div>
        <div class="circle"></div>
        <div class="circle"></div>
        <h1>Empowering Employees, Enabling Benefits</h1>
        <p>"Every request is a step toward care — review with purpose."</p>
    </header>

    <div class="container">
        <section class="requests-section">
            <div class="table-header">
                <h2 class="section-title">All Benefit Requests</h2>
                <div class="search-filter-container">
                    <div class="search-bar">
                        <i class="fas fa-search"></i>
                        <input type="text" id="search-input" placeholder="Search by name or ID...">
                    </div>
                    <select class="status-filter" id="status-filter">
                        <option value="">All Statuses</option>
                        <option value="Pending">Pending</option>
                        <option value="Approved">Approved</option>
                        <option value="Rejected">Rejected</option>
                    </select>
                </div>
            </div>
            <div class="requests-table-container">
                <table class="requests-table">
                    <thead>
                        <tr>
                            <th>Employee ID</th>
                            <th>Name</th>
                            <th>Program</th>
                            <th>Request Date</th>
                            <th>Status</th>
                            <th>Actions</th>
                        </tr>
                    </thead>
                    <tbody id="requests-body">
                        <tr>
                            <td colspan="6" class="empty-state">
                                <i class="fas fa-spinner fa-spin"></i>
                                <p>Loading...</p>
                            </td>
                        </tr>
                    </tbody>
                </table>
            </div>
        </section>

        <!-- Request Details Modal -->
        <div class="modal" id="details-modal" role="dialog" aria-labelledby="modal-title">
            <div class="modal-content">
                <div class="modal-header">
                    <h2 class="modal-title"><i class="fas fa-file-alt"></i> Request Details</h2>
                    <button class="close-modal-btn" onclick="app.closeModal('details-modal')">×</button>
                </div>
                
                <div class="detail-card">
                    <div class="detail-row">
                        <div class="detail-label">Employee Name</div>
                        <div class="detail-value" id="detail-name">-</div>
                    </div>
                    
                    <div class="detail-row">
                        <div class="detail-label">Employee ID</div>
                        <div class="detail-value" id="detail-emp-id">-</div>
                    </div>
                    
                    <div class="detail-row">
                        <div class="detail-label">Email</div>
                        <div class="detail-value" id="detail-email">-</div>
                    </div>
                </div>
                
                <div class="detail-card">
                    <div class="detail-row">
                        <div class="detail-label">Benefit Program</div>
                        <div class="detail-value" id="detail-program">-</div>
                    </div>
                    
                    <div class="detail-row">
                        <div class="detail-label">Program Time</div>
                        <div class="detail-value" id="detail-program-time">-</div>
                    </div>
                    
                    <div class="detail-row">
                        <div class="detail-label">Request Date</div>
                        <div class="detail-value" id="detail-date">-</div>
                    </div>
                    
                    <div class="detail-row">
                        <div class="detail-label">Status</div>
                        <0div class="detail-value status" id="detail-status">-</div>
                    </div>
                    
                    <div class="detail-row">
                        <div class="detail-label">Reason</div>
                        <div class="detail-value" id="detail-reason">Not specified</div>
                    </div>
                </div>
                
                <!-- Loan Specific Details -->
                <div class="detail-card" id="loan-details" style="display: none;">
                    <div class="detail-row">
                        <div class="detail-label">Loan Amount</div>
                        <div class="detail-value" id="detail-loan-amount">-</div>
                    </div>
                    
                    <div class="detail-row">
                        <div class="detail-label">Loan Purpose</div>
                        <div class="detail-value" id="detail-loan-purpose">-</div>
                    </div>
                    
                    <div class="detail-row">
                        <div class="detail-label">Loan Documents</div>
                        <div class="detail-value" id="detail-loan-docs">-</div>
                    </div>
                </div>
                
                <div class="modal-buttons">
                    <button class="btn btn-success" onclick="app.showConfirmationModal('Approve', app.currentRequestId)" id="approve-btn">
                        <i class="fas fa-check-circle"></i> Approve
                    </button>
                    <button class="btn btn-danger" onclick="app.showConfirmationModal('Reject', app.currentRequestId)" id="reject-btn">
                        <i class="fas fa-times-circle"></i> Reject
                    </button>
                    <button class="btn btn-outline" onclick="app.closeModal('details-modal')">
                        <i class="fas fa-times"></i> Close
                    </button>
                </div>
            </div>
        </div>

        <!-- Confirmation Modal -->
        <div class="modal confirmation-modal" id="confirmation-modal" role="dialog" aria-labelledby="confirmation-title">
            <div class="modal-content">
                <i class="fas fa-question-circle confirmation-icon text-primary"></i>
                <h3 class="confirmation-text" id="confirmation-text"></h3>
                <div class="modal-buttons">
                    <button class="btn btn-primary" id="confirm-action-btn">
                        <i class="fas fa-check"></i> Yes
                    </button>
                    <button class="btn btn-outline" onclick="app.closeModal('confirmation-modal')">
                        <i class="fas fa-times"></i> Cancel
                    </button>
                </div>
            </div>
        </div>
    </div>

    <script>
        class HRDashboardApp {
            constructor() {
<<<<<<< HEAD
                this.BASE_URL = 'http://13.203.104.102:3057';
=======
                this.BASE_URL = 'http://13.201.102.139:3060';
>>>>>>> 31008f9a
                this.currentRequestId = null;
                this.currentAction = null;
                this.allRequests = [];
                this.init();
            }

            init() {
                this.loadAllRequests();
                this.setupEventListeners();
            }

            setupEventListeners() {
                const searchInput = document.getElementById('search-input');
                const statusFilter = document.getElementById('status-filter');

                searchInput.addEventListener('input', () => this.filterRequests());
                statusFilter.addEventListener('change', () => this.filterRequests());
            }

            async loadAllRequests() {
                try {
                    const response = await fetch(`${this.BASE_URL}/api/requests`);
                    if (!response.ok) {
                        throw new Error('Failed to fetch requests');
                    }
                    this.allRequests = await response.json();
                    this.renderRequests(this.allRequests);
                } catch (e) {
                    console.error('Error:', e);
                    this.showAlert('Error loading requests', 'error');
                    this.renderRequests([]);
                }
            }

            filterRequests() {
                const searchTerm = document.getElementById('search-input').value.toLowerCase();
                const statusFilter = document.getElementById('status-filter').value;

                const filteredRequests = this.allRequests.filter(req => {
                    const matchesSearch = req.name.toLowerCase().includes(searchTerm) || 
                                        req.emp_id.toLowerCase().includes(searchTerm);
                    const matchesStatus = !statusFilter || req.status === statusFilter;
                    return matchesSearch && matchesStatus;
                });

                this.renderRequests(filteredRequests);
            }

            renderRequests(requests) {
                const tbody = document.getElementById('requests-body');
                tbody.innerHTML = '';

                if (!requests.length) {
                    tbody.innerHTML = `
                        <tr>
                            <td colspan="6" class="empty-state">
                                <i class="far fa-folder-open"></i>
                                <p>No requests found</p>
                            </td>
                        </tr>
                    `;
                    return;
                }

                requests.forEach(req => {
                    const tr = document.createElement('tr');
                    const date = new Date(req.request_date).toLocaleDateString();
                    const statusClass = `status-${req.status.toLowerCase()}`;
                    const name = req.name.length > 30 ? req.name.substring(0, 30) + '...' : req.name;

                    tr.innerHTML = `
                        <td>${req.emp_id}</td>
                        <td class="name-column">${name}</td>
                        <td>${req.program}</td>
                        <td>${date}</td>
                        <td><span class="status-badge ${statusClass}">${req.status}</span></td>
                        <td>
                            <button class="view-details-btn" onclick="app.showRequestDetails(${req.id})">
                                <i class="fas fa-eye"></i> View
                            </button>
                        </td>
                    `;
                    tbody.appendChild(tr);
                });
            }

            async showRequestDetails(requestId) {
                try {
                    const request = this.allRequests.find(r => r.id === requestId);
                    if (!request) {
                        this.showAlert('Request not found', 'error');
                        return;
                    }
                    this.displayRequestDetails(request);
                    this.currentRequestId = requestId;

                    // Disable Approve/Reject buttons if status is not Pending
                    const approveBtn = document.getElementById('approve-btn');
                    const rejectBtn = document.getElementById('reject-btn');
                    const isPending = request.status === 'Pending';
                    approveBtn.disabled = !isPending;
                    rejectBtn.disabled = !isPending;
                    approveBtn.style.opacity = isPending ? '1' : '0.5';
                    rejectBtn.style.opacity = isPending ? '1' : '0.5';
                } catch (e) {
                    console.error('Error:', e);
                    this.showAlert('Error loading request details', 'error');
                }
            }

            displayRequestDetails(request) {
                // Helper function to safely set content
                const setContent = (id, content) => {
                    const element = document.getElementById(id);
                    if (element) {
                        element.textContent = content || '-';
                    }
                };

                // Set basic request details
                setContent('detail-name', request.name);
                setContent('detail-emp-id', request.emp_id);
                setContent('detail-email', request.email);
                setContent('detail-program', request.program);
                setContent('detail-program-time', request.program_time);
                setContent('detail-date', new Date(request.request_date).toLocaleDateString());
                setContent('detail-reason', request.reason);
                
                // Set status with badge
                const statusElement = document.getElementById('detail-status');
                if (statusElement) {
                    statusElement.innerHTML = `<span class="status-badge status-${request.status.toLowerCase()}">${request.status}</span>`;
                }

                // Handle loan-specific details
                const loanDetails = document.getElementById('loan-details');
                if (request.program === 'Employee Loans') {
                    loanDetails.style.display = 'block';
                    setContent('detail-loan-amount', request.amount ? `₹${parseInt(request.amount).toLocaleString('en-IN')}` : null);
                    setContent('detail-loan-purpose', request.loan_type);
                    
                    const docsElement = document.getElementById('detail-loan-docs');
                    if (docsElement) {
                        if (request.document_path) {
                            const normalizedPath = request.document_path.replace(/\\/g, '/');
                            const filename = normalizedPath.split('/').pop();
                            docsElement.innerHTML = `<a href="${this.BASE_URL}/download/${encodeURIComponent(filename)}" target="_blank" class="text-primary">
                                <i class="fas fa-file-download"></i> Download Document
                            </a>`;
                        } else {
                            docsElement.textContent = 'No documents uploaded';
                        }
                    }
                } else {
                    loanDetails.style.display = 'none';
                }

                // Show the modal
                const modal = document.getElementById('details-modal');
                if (modal) {
                    modal.style.display = 'flex';
                }
            }

            showConfirmationModal(action, requestId) {
                this.currentAction = action;
                this.currentRequestId = requestId;
                
                const confirmationText = document.getElementById('confirmation-text');
                if (confirmationText) {
                    confirmationText.textContent = `Are you sure you want to ${action.toLowerCase()} this request?`;
                }
                
                const confirmBtn = document.getElementById('confirm-action-btn');
                if (confirmBtn) {
                    confirmBtn.onclick = () => this.updateRequestStatus(requestId, action);
                }
                
                const modal = document.getElementById('confirmation-modal');
                if (modal) {
                    modal.style.display = 'flex';
                }
            }

            async updateRequestStatus(requestId, status) {
                try {
                    const response = await fetch(`${this.BASE_URL}/api/requests/${requestId}`, {
                        method: 'PUT',
                        headers: {
                            'Content-Type': 'application/json',
                        },
                        body: JSON.stringify({ status }),
                    });

                    if (response.ok) {
                        this.showAlert(`Request ${status.toLowerCase()} successfully!`, 'success');
                        this.loadAllRequests();
                        this.closeModal('confirmation-modal');
                        this.closeModal('details-modal');
                    } else {
                        const error = await response.json();
                        this.showAlert(error.error || 'Error updating status', 'error');
                    }
                } catch (e) {
                    console.error('Error:', e);
                    this.showAlert('Error updating request status', 'error');
                }
            }

            closeModal(modalId = 'details-modal') {
                const modal = document.getElementById(modalId);
                if (modal) {
                    modal.style.display = 'none';
                }
                this.currentRequestId = null;
                this.currentAction = null;
            }

            showAlert(message, type = 'success') {
                const alert = document.createElement('div');
                alert.className = `alert alert-${type}`;
                alert.innerHTML = `
                    ${message}
                    <button class="alert-close"><i class="fas fa-times"></i></button>
                `;
                alert.style.position = 'fixed';
                alert.style.top = '20px';
                alert.style.right = '20px';
                alert.style.padding = '1rem 1.5rem';
                alert.style.borderRadius = 'var(--radius-md)';
                alert.style.boxShadow = 'var(--shadow-md)';
                alert.style.zIndex = '1100';
                alert.style.animation = 'slideIn 0.3s ease';

                if (type === 'success') {
                    alert.style.backgroundColor = 'var(--success)';
                    alert.style.color = 'white';
                } else {
                    alert.style.backgroundColor = 'var(--danger)';
                    alert.style.color = 'white';
                }

                const closeBtn = alert.querySelector('.alert-close');
                closeBtn.onclick = () => {
                    alert.style.animation = 'slideOut 0.3s ease';
                    setTimeout(() => alert.remove(), 300);
                };

                document.body.appendChild(alert);

                setTimeout(() => {
                    alert.style.animation = 'slideOut 0.3s ease';
                    setTimeout(() => alert.remove(), 300);
                }, 5000);
            }
        }

        const app = new HRDashboardApp();
        window.app = app;
    </script>
</body>
</html><|MERGE_RESOLUTION|>--- conflicted
+++ resolved
@@ -746,11 +746,7 @@
     <script>
         class HRDashboardApp {
             constructor() {
-<<<<<<< HEAD
-                this.BASE_URL = 'http://13.203.104.102:3057';
-=======
-                this.BASE_URL = 'http://13.201.102.139:3060';
->>>>>>> 31008f9a
+                this.BASE_URL = 'http://3.110.212.246:3057';
                 this.currentRequestId = null;
                 this.currentAction = null;
                 this.allRequests = [];
